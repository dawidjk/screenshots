--- conflicted
+++ resolved
@@ -321,17 +321,9 @@
       orElse: () => null);
 }
 
-<<<<<<< HEAD
-/// Run AppleScript
-/// Requires permission on first run.
-void runOsaScript(String script, List args) {
-  run.cmd('osascript', [script, ...args]);
-}
-=======
 RunMode getRunModeEnum(String runMode) {
   return getEnumFromString<RunMode>(RunMode.values, runMode);
 }
 
 Future<bool> isRecorded(recordDir) async =>
-    !(await Directory(recordDir).list().isEmpty);
->>>>>>> e0a5d13b
+    !(await Directory(recordDir).list().isEmpty);